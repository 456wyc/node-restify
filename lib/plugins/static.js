// Copyright 2012 Mark Cavage, Inc.  All rights reserved.

var fs = require('fs');
var path = require('path');

var assert = require('assert-plus');
var mime = require('mime');
var errors = require('../errors');


///--- Globals

var MethodNotAllowedError = errors.MethodNotAllowedError;
var NotAuthorizedError = errors.NotAuthorizedError;
var ResourceNotFoundError = errors.ResourceNotFoundError;



///--- Functions

function serveStatic(opts) {
        opts = opts || {};
        assert.object(opts, 'options');
        assert.string(opts.directory, 'options.directory');
        assert.optionalNumber(opts.maxAge, 'options.maxAge');
        assert.optionalObject(opts.match, 'options.match');

        var re = new RegExp('^' + path.normalize(opts.directory).replace(/\\/g, '/') + '/?.*');

        function serveFileFromStats(file, err, stats, req, res, next) {
                if (err) {
                        next(new ResourceNotFoundError(err,
                                                req.path()));
                        return;
                } else if (!stats.isFile()) {
                        next(new ResourceNotFoundError(req.path()));
                        return;
                }

                var fstream = fs.createReadStream(file);
                fstream.once('open', function (fd) {
                        res.cache({maxAge: opts.maxAge || 3600});
                        res.set('Content-Length', stats.size);
                        res.set('Content-Type', mime.lookup(file));
                        res.set('Last-Modified', stats.mtime);
                        res.writeHead(200);
                });

                fstream.pipe(res);
                fstream.once('end', function () {
                        next(false);
                });
        }

        function serve(req, res, next) {
                var file = path.join(opts.directory, req.path());

                if (req.method !== 'GET' && req.method !== 'HEAD') {
                        next(new MethodNotAllowedError(req.method));
                        return;
                }

                if (!re.test(file.replace(/\\/g, '/'))) {
                        next(new NotAuthorizedError(req.path()));
                        return;
                }

                if (opts.match && !opts.match.test(file)) {
                        next(new NotAuthorizedError(req.path()));
                        return;
                }

                fs.stat(file, function(err, stats) {
                        if (!err && stats.isDirectory() && opts.default) {
                                // Serve an index.html page or similar
                                file = path.join(opts.directory, opts.default);
                                fs.stat(file, function(dirErr, dirStats) {
                                        serveFileFromStats(file, dirErr, dirStats, req, res, next);
                                });
                        } else {
                                serveFileFromStats(file, err, stats, req, res, next);
                        }
<<<<<<< HEAD

                        var fstream = fs.createReadStream(file);
                        fstream.once('open', function (fd) {
                                res.cache({maxAge: opts.maxAge || 3600});
                                res.set('Content-Length', stats.size);
                                res.set('Content-Type', mime.lookup(file));
                                res.set('Last-Modified', stats.mtime);
                                res.writeHead(200);
                                fstream.pipe(res);
                                fstream.once('end', function () {
                                        next(false);
                                });
                        });
=======
>>>>>>> 9f84a854
                });
        }

        return (serve);
}

module.exports = serveStatic;<|MERGE_RESOLUTION|>--- conflicted
+++ resolved
@@ -44,11 +44,10 @@
                         res.set('Content-Type', mime.lookup(file));
                         res.set('Last-Modified', stats.mtime);
                         res.writeHead(200);
-                });
-
-                fstream.pipe(res);
-                fstream.once('end', function () {
-                        next(false);
+                        fstream.pipe(res);
+                        fstream.once('end', function () {
+                                next(false);
+                        });
                 });
         }
 
@@ -80,22 +79,6 @@
                         } else {
                                 serveFileFromStats(file, err, stats, req, res, next);
                         }
-<<<<<<< HEAD
-
-                        var fstream = fs.createReadStream(file);
-                        fstream.once('open', function (fd) {
-                                res.cache({maxAge: opts.maxAge || 3600});
-                                res.set('Content-Length', stats.size);
-                                res.set('Content-Type', mime.lookup(file));
-                                res.set('Last-Modified', stats.mtime);
-                                res.writeHead(200);
-                                fstream.pipe(res);
-                                fstream.once('end', function () {
-                                        next(false);
-                                });
-                        });
-=======
->>>>>>> 9f84a854
                 });
         }
 
