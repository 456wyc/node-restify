--- conflicted
+++ resolved
@@ -1,19 +1,17 @@
 # restify Changelog
-<<<<<<< HEAD
+
 ## Current
  - #903 Update docs to reflect new error handling, Jacob Quatier
  - #889 Bump dependencies to latest, Micah Ransdell
  - #887 Bump dtrace-provider to 0.6.0 for Node 4 support, Corbin Uselton
  - #844 Move Errors to their own module, Alex Liu
  - #855 Clients now live in its own repo and npm module, Alex Liu
-=======
 
 ## 4.0.3
 - #917 Fix: HTTP 413 status name, Micah Ransdell
 
 ## 4.0.2
 - #887 Bump dtrace-provider to 0.6.0 for Node 4 support, Corbin Uselton
->>>>>>> 75f9a691
 
 ## 4.0.0
 - #877 content-type can be case-insensitive. Yunong Xiao
